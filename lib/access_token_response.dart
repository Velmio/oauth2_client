--- conflicted
+++ resolved
@@ -5,11 +5,8 @@
 
 /// Represents the response to an Access Token Request.
 /// see https://tools.ietf.org/html/rfc6749#section-5.2
-<<<<<<< HEAD
+
 class AccessTokenResponse extends OAuth2Response {
-=======
-class AccessTokenResponse {
->>>>>>> 72f60f58
   String accessToken;
   String tokenType;
   int expiresIn;
@@ -18,25 +15,11 @@
 
   DateTime expirationDate;
 
-<<<<<<< HEAD
   AccessTokenResponse();
 
   AccessTokenResponse.fromMap(Map<String, dynamic> map): super.fromMap(map) {
 
     if(isValid()) {
-=======
-  String error;
-  String errorDescription;
-  String errorUri;
-  int httpStatusCode;
-
-  AccessTokenResponse();
-
-  AccessTokenResponse.fromMap(Map<String, dynamic> map) {
-    httpStatusCode = map['http_status_code'];
-
-    if (!map.containsKey('error') || map['error'] == null) {
->>>>>>> 72f60f58
       accessToken = map['access_token'];
       tokenType = map['token_type'];
       if (map.containsKey('refresh_token')) refreshToken = map['refresh_token'];
@@ -64,18 +47,8 @@
           expirationDate = now.add(Duration(seconds: expiresIn));
         }
       }
-<<<<<<< HEAD
     }
 
-=======
-    } else {
-      error = map['error'];
-      errorDescription = map.containsKey('error_description')
-          ? map['error_description']
-          : null;
-      errorUri = map.containsKey('errorUri') ? map['errorUri'] : null;
-    }
->>>>>>> 72f60f58
   }
 
   factory AccessTokenResponse.fromHttpResponse(http.Response response) {
@@ -147,14 +120,6 @@
     return tokenType.toLowerCase() == 'bearer';
   }
 
-<<<<<<< HEAD
-=======
-  ///Checks if the access token request returned a valid status code
-  bool isValid() {
-    return httpStatusCode == 200 && (error == null || error.isEmpty);
-  }
-
->>>>>>> 72f60f58
   @override
   String toString() {
     if (httpStatusCode == 200) {
