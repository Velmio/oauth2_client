import 'package:oauth2_client/access_token_response.dart';
import 'package:oauth2_client/oauth2_exception.dart';
import 'package:oauth2_client/oauth2_client.dart';
import 'package:http/http.dart' as http;
import 'package:meta/meta.dart';
import 'package:oauth2_client/oauth2_response.dart';
import 'package:oauth2_client/src/token_storage.dart';

/// Helper class for simplifying OAuth2 authorization process.
///
/// Tokens are stored in a secure storage.
/// The helper performs automatic token refreshing upon access token expiration.
/// Moreover it provides methods to perform http post/get calls with automatic Access Token injection in the requests header
///
///
class OAuth2Helper {
  static const AUTHORIZATION_CODE = 1;
  static const CLIENT_CREDENTIALS = 2;

  final OAuth2Client client;
  TokenStorage tokenStorage;

  int grantType;
  String clientId;
  String clientSecret;
  List<String> scopes;

<<<<<<< HEAD
  OAuth2Helper(this.client, {this.tokenStorage}) {
=======
  OAuth2Helper(this.client,
      {this.grantType = AUTHORIZATION_CODE,
      this.clientId,
      this.clientSecret,
      this.scopes,
      this.tokenStorage}) {
>>>>>>> 72f60f58
    if (tokenStorage == null) tokenStorage = TokenStorage(client.tokenUrl);
  }

  /// Sets the proper parameters for requesting an authorization token.
  ///
  /// The parameters are validated depending on the [grantType].
  void setAuthorizationParams(
      {@required int grantType,
      String clientId,
      String clientSecret,
      List<String> scopes}) {
    this.grantType = grantType;
    this.clientId = clientId;
    this.clientSecret = clientSecret;
    this.scopes = scopes;

    _validateAuthorizationParams();
  }

  /// Returns a previously required token, if any, or requires a new one.
  ///
  /// If a token already exists but is expired, a new token is generated through the refresh_token grant.
  Future<AccessTokenResponse> getToken() async {
    _validateAuthorizationParams();

    AccessTokenResponse tknResp = await tokenStorage.getToken(scopes);

    if (tknResp != null) {
      if (tknResp.refreshNeeded()) {
        //The access token is expired
        tknResp = await refreshToken(tknResp.refreshToken);
      }
    } else {
<<<<<<< HEAD
      if (grantType == AUTHORIZATION_CODE) {
        tknResp = await client.getTokenWithAuthCodeFlow(
            clientId: clientId, clientSecret: clientSecret, scopes: scopes);
      } else if (grantType == CLIENT_CREDENTIALS) {
        tknResp = await client.getTokenWithClientCredentialsFlow(
            clientId: clientId, clientSecret: clientSecret, scopes: scopes);
      }

      if (tknResp != null && tknResp.isValid()) tokenStorage.addToken(tknResp);
    }

    if (tknResp != null && !tknResp.isBearer()) {
      throw Exception('Only Bearer tokens are currently supported');
=======
      tknResp = await fetchToken();
    }

    if (tknResp != null && !tknResp.isBearer()) {
      throw Exception('Only Bearer tokens are currently supported');
    }

    return tknResp;
  }

  /// Fetches a new token and saves it in the storage
  Future<AccessTokenResponse> fetchToken() async {
    _validateAuthorizationParams();

    AccessTokenResponse tknResp;

    if (grantType == AUTHORIZATION_CODE) {
      tknResp = await client.getTokenWithAuthCodeFlow(
          clientId: clientId, clientSecret: clientSecret, scopes: scopes);
    } else if (grantType == CLIENT_CREDENTIALS) {
      tknResp = await client.getTokenWithClientCredentialsFlow(
          clientId: clientId, clientSecret: clientSecret, scopes: scopes);
>>>>>>> 72f60f58
    }

    if (tknResp != null && tknResp.isValid())
      await tokenStorage.addToken(tknResp);

    return tknResp;
  }

  /// Performs a refresh_token request using the [refreshToken].
  Future<AccessTokenResponse> refreshToken(String refreshToken) async {
    AccessTokenResponse tknResp;

    tknResp = await client.refreshToken(refreshToken);

    if (tknResp != null && tknResp.isValid()) {
<<<<<<< HEAD
      tokenStorage.addToken(tknResp);
=======
      await tokenStorage.addToken(tknResp);
>>>>>>> 72f60f58
    } else {
      if (tknResp.error == 'invalid_grant') {
        //The refresh token is expired too
        await tokenStorage.deleteToken(scopes);
        tknResp = await getToken();
      } else {
        throw OAuth2Exception(tknResp.error,
            errorDescription: tknResp.errorDescription);
      }
    }

    return tknResp;
  }

  /// Revokes the previously fetched token
  Future<OAuth2Response> disconnect({httpClient}) async {
    if (httpClient == null) httpClient = http.Client();

    final AccessTokenResponse tknResp = await tokenStorage.getToken(scopes);

    if (tknResp != null) {
      await tokenStorage.deleteToken(scopes);
      return await client.revokeToken(tknResp, httpClient: httpClient);
    } else {
      return OAuth2Response();
    }
  }

  /// Performs a post request to the specified [url], adding the authorization token.
  ///
  /// If no token already exists, or if it is exipired, a new one is requested.
  Future<http.Response> post(String url,
<<<<<<< HEAD
      {Map<String, dynamic> params, httpClient}) async {
    if (httpClient == null) httpClient = http.Client();
=======
      {Map<String, String> headers, dynamic body, httpClient}) async {
    if (httpClient == null) httpClient = http.Client();

    if (headers == null) headers = {};
>>>>>>> 72f60f58

    http.Response resp;

    AccessTokenResponse tknResp = await getToken();

    try {
<<<<<<< HEAD
      resp = await httpClient.post(url,
          body: params,
          headers: {'Authorization': 'Bearer ' + tknResp.accessToken});

      if (resp.statusCode == 401) {
        Map<String, dynamic> respData = jsonDecode(resp.body);
        if (respData.containsKey('error')) {
          if (respData['error'] == 'invalid_token') {
            tknResp = await refreshToken(tknResp.refreshToken);

            resp = await httpClient.post(url,
                body: params,
                headers: {'Authorization': 'Bearer ' + tknResp.accessToken});
          }
=======
      headers['Authorization'] = 'Bearer ' + tknResp.accessToken;
      resp = await httpClient.post(url, body: body, headers: headers);

      if (resp.statusCode == 401) {
        if (tknResp.hasRefreshToken()) {
          tknResp = await refreshToken(tknResp.refreshToken);
        } else {
          tknResp = await fetchToken();
        }

        if (tknResp != null) {
          headers['Authorization'] = 'Bearer ' + tknResp.accessToken;
          resp = await httpClient.post(url, body: body, headers: headers);
>>>>>>> 72f60f58
        }
      }
    } catch (e) {
      rethrow;
    }
    return resp;
  }

  /// Performs a get request to the specified [url], adding the authorization token.
  ///
  /// If no token already exists, or if it is exipired, a new one is requested.
<<<<<<< HEAD
  Future<http.Response> get(String url, {httpClient}) async {
    if (httpClient == null) httpClient = http.Client();

    AccessTokenResponse tknResp = await getToken();

    http.Response resp = await httpClient
        .get(url, headers: {'Authorization': 'Bearer ' + tknResp.accessToken});

    if (resp.statusCode == 401) {
      Map<String, dynamic> respData = jsonDecode(resp.body);
      if (respData.containsKey('error')) {
        if (respData['error'] == 'invalid_token') {
          tknResp = await refreshToken(tknResp.refreshToken);
          resp = await http.get(url,
              headers: {'Authorization': 'Bearer ' + tknResp.accessToken});
=======
  Future<http.Response> get(String url,
      {Map<String, String> headers, httpClient}) async {
    if (httpClient == null) httpClient = http.Client();

    if (headers == null) headers = {};

    http.Response resp;

    AccessTokenResponse tknResp = await getToken();

    try {
      headers['Authorization'] = 'Bearer ' + tknResp.accessToken;
      resp = await httpClient.get(url, headers: headers);

      if (resp.statusCode == 401) {
        if (tknResp.hasRefreshToken()) {
          tknResp = await refreshToken(tknResp.refreshToken);
        } else {
          tknResp = await fetchToken();
        }

        if (tknResp != null) {
          headers['Authorization'] = 'Bearer ' + tknResp.accessToken;
          resp = await httpClient.get(url, headers: headers);
>>>>>>> 72f60f58
        }
      }
    } catch (e) {
      rethrow;
    }

    return resp;
  }

  _validateAuthorizationParams() {
    switch (grantType) {
      case AUTHORIZATION_CODE:
        // if(clientSecret == null || clientSecret.isEmpty)
        // throw Exception('Required "clientSecret" parameter not set');
        if (clientId == null || clientId.isEmpty)
          throw Exception('Required "clientId" parameter not set');
        if (scopes == null || scopes.isEmpty)
          throw Exception('Required "scopes" parameter not set');
        break;

      case CLIENT_CREDENTIALS:
        if (clientSecret == null || clientSecret.isEmpty)
          throw Exception('Required "clientSecret" parameter not set');
        if (clientId == null || clientId.isEmpty)
          throw Exception('Required "clientId" parameter not set');
        break;
    }
  }
}<|MERGE_RESOLUTION|>--- conflicted
+++ resolved
@@ -25,16 +25,12 @@
   String clientSecret;
   List<String> scopes;
 
-<<<<<<< HEAD
-  OAuth2Helper(this.client, {this.tokenStorage}) {
-=======
   OAuth2Helper(this.client,
       {this.grantType = AUTHORIZATION_CODE,
       this.clientId,
       this.clientSecret,
       this.scopes,
       this.tokenStorage}) {
->>>>>>> 72f60f58
     if (tokenStorage == null) tokenStorage = TokenStorage(client.tokenUrl);
   }
 
@@ -68,21 +64,6 @@
         tknResp = await refreshToken(tknResp.refreshToken);
       }
     } else {
-<<<<<<< HEAD
-      if (grantType == AUTHORIZATION_CODE) {
-        tknResp = await client.getTokenWithAuthCodeFlow(
-            clientId: clientId, clientSecret: clientSecret, scopes: scopes);
-      } else if (grantType == CLIENT_CREDENTIALS) {
-        tknResp = await client.getTokenWithClientCredentialsFlow(
-            clientId: clientId, clientSecret: clientSecret, scopes: scopes);
-      }
-
-      if (tknResp != null && tknResp.isValid()) tokenStorage.addToken(tknResp);
-    }
-
-    if (tknResp != null && !tknResp.isBearer()) {
-      throw Exception('Only Bearer tokens are currently supported');
-=======
       tknResp = await fetchToken();
     }
 
@@ -105,7 +86,6 @@
     } else if (grantType == CLIENT_CREDENTIALS) {
       tknResp = await client.getTokenWithClientCredentialsFlow(
           clientId: clientId, clientSecret: clientSecret, scopes: scopes);
->>>>>>> 72f60f58
     }
 
     if (tknResp != null && tknResp.isValid())
@@ -121,11 +101,7 @@
     tknResp = await client.refreshToken(refreshToken);
 
     if (tknResp != null && tknResp.isValid()) {
-<<<<<<< HEAD
-      tokenStorage.addToken(tknResp);
-=======
       await tokenStorage.addToken(tknResp);
->>>>>>> 72f60f58
     } else {
       if (tknResp.error == 'invalid_grant') {
         //The refresh token is expired too
@@ -158,37 +134,16 @@
   ///
   /// If no token already exists, or if it is exipired, a new one is requested.
   Future<http.Response> post(String url,
-<<<<<<< HEAD
-      {Map<String, dynamic> params, httpClient}) async {
-    if (httpClient == null) httpClient = http.Client();
-=======
       {Map<String, String> headers, dynamic body, httpClient}) async {
     if (httpClient == null) httpClient = http.Client();
 
     if (headers == null) headers = {};
->>>>>>> 72f60f58
 
     http.Response resp;
 
     AccessTokenResponse tknResp = await getToken();
 
     try {
-<<<<<<< HEAD
-      resp = await httpClient.post(url,
-          body: params,
-          headers: {'Authorization': 'Bearer ' + tknResp.accessToken});
-
-      if (resp.statusCode == 401) {
-        Map<String, dynamic> respData = jsonDecode(resp.body);
-        if (respData.containsKey('error')) {
-          if (respData['error'] == 'invalid_token') {
-            tknResp = await refreshToken(tknResp.refreshToken);
-
-            resp = await httpClient.post(url,
-                body: params,
-                headers: {'Authorization': 'Bearer ' + tknResp.accessToken});
-          }
-=======
       headers['Authorization'] = 'Bearer ' + tknResp.accessToken;
       resp = await httpClient.post(url, body: body, headers: headers);
 
@@ -202,7 +157,6 @@
         if (tknResp != null) {
           headers['Authorization'] = 'Bearer ' + tknResp.accessToken;
           resp = await httpClient.post(url, body: body, headers: headers);
->>>>>>> 72f60f58
         }
       }
     } catch (e) {
@@ -214,23 +168,6 @@
   /// Performs a get request to the specified [url], adding the authorization token.
   ///
   /// If no token already exists, or if it is exipired, a new one is requested.
-<<<<<<< HEAD
-  Future<http.Response> get(String url, {httpClient}) async {
-    if (httpClient == null) httpClient = http.Client();
-
-    AccessTokenResponse tknResp = await getToken();
-
-    http.Response resp = await httpClient
-        .get(url, headers: {'Authorization': 'Bearer ' + tknResp.accessToken});
-
-    if (resp.statusCode == 401) {
-      Map<String, dynamic> respData = jsonDecode(resp.body);
-      if (respData.containsKey('error')) {
-        if (respData['error'] == 'invalid_token') {
-          tknResp = await refreshToken(tknResp.refreshToken);
-          resp = await http.get(url,
-              headers: {'Authorization': 'Bearer ' + tknResp.accessToken});
-=======
   Future<http.Response> get(String url,
       {Map<String, String> headers, httpClient}) async {
     if (httpClient == null) httpClient = http.Client();
@@ -255,7 +192,6 @@
         if (tknResp != null) {
           headers['Authorization'] = 'Bearer ' + tknResp.accessToken;
           resp = await httpClient.get(url, headers: headers);
->>>>>>> 72f60f58
         }
       }
     } catch (e) {
