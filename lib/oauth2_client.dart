--- conflicted
+++ resolved
@@ -1,14 +1,12 @@
 import 'dart:convert';
 
 import 'package:http/http.dart' as http;
-import 'package:meta/meta.dart';
 import 'package:oauth2_client/access_token_response.dart';
 import 'package:oauth2_client/authorization_response.dart';
 import 'package:oauth2_client/oauth2_response.dart';
 import 'package:oauth2_client/src/oauth2_utils.dart';
 import 'package:oauth2_client/src/web_auth.dart';
 import 'package:random_string/random_string.dart';
-
 
 enum CredentialsLocation { HEADER, BODY }
 
@@ -43,27 +41,18 @@
 
   Map<String, String> _accessTokenRequestHeaders = {};
 
-<<<<<<< HEAD
   late WebAuth webAuthClient;
-=======
-  WebAuth webAuthClient;
   CredentialsLocation credentialsLocation;
->>>>>>> 728e6e81
-
-  OAuth2Client(
-      {required this.authorizeUrl,
-      required this.tokenUrl,
-      this.refreshUrl,
-      this.revokeUrl,
-<<<<<<< HEAD
-      required this.redirectUri,
-      required this.customUriScheme}) {
-=======
-      @required this.redirectUri,
-      @required this.customUriScheme,
-      this.credentialsLocation = CredentialsLocation.HEADER,
-      }) {
->>>>>>> 728e6e81
+
+  OAuth2Client({
+    required this.authorizeUrl,
+    required this.tokenUrl,
+    this.refreshUrl,
+    this.revokeUrl,
+    required this.redirectUri,
+    required this.customUriScheme,
+    this.credentialsLocation = CredentialsLocation.HEADER,
+  }) {
     webAuthClient = WebAuth();
   }
 
