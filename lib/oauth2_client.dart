import 'package:http/http.dart' as http;
import 'package:oauth2_client/access_token_response.dart';
import 'package:oauth2_client/authorization_response.dart';
import 'package:meta/meta.dart';
import 'package:oauth2_client/oauth2_response.dart';
import 'package:oauth2_client/src/oauth2_utils.dart';
import 'package:oauth2_client/src/web_auth.dart';
import 'package:random_string/random_string.dart';

/// Base class that implements OAuth2 authorization flows.
///
/// It currently supports the following grants:
/// * Authorization Code
/// * Client Credentials
///
/// For the Authorization Code grant, PKCE is used by default. If you need to disable it, pass the 'enablePKCE' param to false.
///
/// You can use directly this class, but normally you want to extend it and implement your own client.
/// When instantiating the client, pass your custom uri scheme in the [customUriScheme] field.
/// Normally you would use something like <customUriScheme>:/oauth for the [redirectUri] field.
/// For Android only you must add an intent filter in your AndroidManifest.xml file to enable the custom uri handling.
/// <activity android:name="com.linusu.flutter_web_auth.CallbackActivity" >
///   <intent-filter android:label="flutter_web_auth">
///     <action android:name="android.intent.action.VIEW" />
///     <category android:name="android.intent.category.DEFAULT" />
///     <category android:name="android.intent.category.BROWSABLE" />
///     <data android:scheme="com.teranet.app" />
///   </intent-filter>
/// </activity>
class OAuth2Client {
  String redirectUri;
  String customUriScheme;

  String tokenUrl;
  String refreshUrl;
  String revokeUrl;
  String authorizeUrl;
  Map<String, String> _accessTokenRequestHeaders;

  WebAuth webAuthClient;

  OAuth2Client(
      {@required this.authorizeUrl,
      @required this.tokenUrl,
      this.refreshUrl,
<<<<<<< HEAD
      this.revokeUrl,
=======
>>>>>>> 72f60f58
      @required this.redirectUri,
      @required this.customUriScheme}) {
    webAuthClient = WebAuth();
  }

  /// Requests an Access Token to the OAuth2 endpoint using the Authorization Code Flow.
  Future<AccessTokenResponse> getTokenWithAuthCodeFlow({
    @required String clientId,
    @required List<String> scopes,
    String clientSecret,
    bool enablePKCE = true,
    String state,
    String codeVerifier,
    httpClient,
    webAuthClient,
  }) async {
    AccessTokenResponse tknResp;

    String codeChallenge;

    if (enablePKCE) {
      if (codeVerifier == null) codeVerifier = randomAlphaNumeric(80);

      codeChallenge = OAuth2Utils.generateCodeChallenge(codeVerifier);
    }

    AuthorizationResponse authResp = await requestAuthorization(
        webAuthClient: webAuthClient,
        clientId: clientId,
        scopes: scopes,
        codeChallenge: codeChallenge,
        state: state);

    if (authResp.isAccessGranted()) {
      tknResp = await requestAccessToken(
          httpClient: httpClient,
          code: authResp.code,
          clientId: clientId,
          clientSecret: clientSecret,
          codeVerifier: codeVerifier);
    }

    return tknResp;
  }

  /// Requests an Access Token to the OAuth2 endpoint using the Client Credentials flow.
  Future<AccessTokenResponse> getTokenWithClientCredentialsFlow(
      {@required String clientId,
      @required String clientSecret,
      List<String> scopes,
      httpClient}) async {
    if (httpClient == null) httpClient = http.Client();

    Map<String, String> params = {
      'grant_type': 'client_credentials',
      'client_id': clientId,
      'client_secret': clientSecret
    };

<<<<<<< HEAD
    if (scopes != null) params['scope'] = scopes.join('+');
=======
    if (scopes != null) params['scope'] = scopes.map((s) => s.trim()).join('+');
>>>>>>> 72f60f58

    http.Response response = await httpClient.post(tokenUrl, body: params);

    return AccessTokenResponse.fromHttpResponse(response);
  }

  /// Requests an Authorization Code to be used in the Authorization Code grant.
  Future<AuthorizationResponse> requestAuthorization({
    @required String clientId,
    List<String> scopes,
    String codeChallenge,
    String state,
    webAuthClient,
  }) async {
    if (webAuthClient == null) webAuthClient = this.webAuthClient;

    if (state == null) state = randomAlphaNumeric(25);

    final String authorizeUrl = getAuthorizeUrl(
        clientId: clientId,
        redirectUri: redirectUri,
        scopes: scopes,
        state: state,
        codeChallenge: codeChallenge);

    // Present the dialog to the user
    final result = await webAuthClient.authenticate(
        url: authorizeUrl, callbackUrlScheme: customUriScheme);

    return AuthorizationResponse.fromRedirectUri(result, state);
  }

  /// Requests and Access Token using the provided Authorization [code].
  Future<AccessTokenResponse> requestAccessToken(
      {@required String code,
      @required String clientId,
      String clientSecret,
      String codeVerifier,
      httpClient}) async {
    if (httpClient == null) httpClient = http.Client();

    final Map body = getTokenUrlParams(
        code: code,
        redirectUri: redirectUri,
        clientId: clientId,
        clientSecret: clientSecret,
        codeVerifier: codeVerifier);

<<<<<<< HEAD
    http.Response response = await httpClient.post(tokenUrl, body: body);
=======
    http.Response response = await httpClient.post(tokenUrl,
        body: body, headers: _accessTokenRequestHeaders);
>>>>>>> 72f60f58
    return AccessTokenResponse.fromHttpResponse(response);
  }

  /// Refreshes an Access Token issuing a refresh_token grant to the OAuth2 server.
  Future<AccessTokenResponse> refreshToken(String refreshToken,
      {httpClient}) async {
    if (httpClient == null) httpClient = http.Client();

    http.Response response = await httpClient.post(_getRefreshUrl(),
        body: {'grant_type': 'refresh_token', 'refresh_token': refreshToken});

    return AccessTokenResponse.fromHttpResponse(response);
<<<<<<< HEAD
  }

  /// Revokes both the Access and the Refresh tokens in the provided [tnlesp]
  Future<OAuth2Response> revokeToken(AccessTokenResponse tknResp,
      {httpClient}) async {
    OAuth2Response tokenRevokationResp =
        await revokeAccessToken(tknResp, httpClient: httpClient);
    if (tokenRevokationResp.isValid()) {
      tokenRevokationResp =
          await revokeRefreshToken(tknResp, httpClient: httpClient);
    }

    return tokenRevokationResp;
  }

  /// Revokes the Access Token in the provided [tknResp]
  Future<OAuth2Response> revokeAccessToken(AccessTokenResponse tknResp,
      {httpClient}) async {
    return await _revokeTokenByType(tknResp, 'access_token',
        httpClient: httpClient);
  }

  /// Revokes the Refresh Token in the provided [tknResp]
  Future<OAuth2Response> revokeRefreshToken(AccessTokenResponse tknResp,
      {httpClient}) async {
    return await _revokeTokenByType(tknResp, 'refresh_token',
        httpClient: httpClient);
  }

=======
  }

>>>>>>> 72f60f58
  /// Generates the url to be used for fetching the authorization code.
  String getAuthorizeUrl(
      {@required String clientId,
      String redirectUri,
      List<String> scopes,
      String state,
      String codeChallenge}) {
<<<<<<< HEAD
    final Map<String, String> params = {
=======
    final Map<String, dynamic> params = {
>>>>>>> 72f60f58
      'response_type': 'code',
      'client_id': clientId
    };

    if (redirectUri != null && redirectUri.isNotEmpty)
      params['redirect_uri'] = redirectUri;

<<<<<<< HEAD
    if (scopes != null && scopes.isNotEmpty) params['scope'] = scopes.join('+');
=======
    if (scopes != null && scopes.isNotEmpty) params['scope'] = scopes;
>>>>>>> 72f60f58

    if (state != null && state.isNotEmpty) params['state'] = state;

    if (codeChallenge != null && codeChallenge.isNotEmpty) {
      params['code_challenge'] = codeChallenge;
      params['code_challenge_method'] = 'S256';
    }

    return OAuth2Utils.addParamsToUrl(authorizeUrl, params);
  }

  /// Returns the parameters needed for the authorization code request
  Map<String, String> getTokenUrlParams(
      {@required String code,
      String redirectUri,
      String clientId,
      String clientSecret,
      String codeVerifier}) {
    Map<String, String> params = {
      'grant_type': 'authorization_code',
      'code': code
    };

    if (redirectUri != null && redirectUri.isNotEmpty)
      params['redirect_uri'] = redirectUri;

    if (clientId != null && clientId.isNotEmpty) params['client_id'] = clientId;

    if (clientSecret != null && clientSecret.isNotEmpty)
      params['client_secret'] = clientSecret;

    if (codeVerifier != null && codeVerifier.isNotEmpty)
      params['code_verifier'] = codeVerifier;

    return params;
  }

<<<<<<< HEAD
  /// Revokes the specified token [type] in the [tknResp]
  Future<OAuth2Response> _revokeTokenByType(
      AccessTokenResponse tknResp, String tokenType,
      {httpClient}) async {
    OAuth2Response resp = OAuth2Response();

    if (revokeUrl == null) return resp;

    if (httpClient == null) httpClient = http.Client();

    String token = tokenType == 'access_token'
        ? tknResp.accessToken
        : tknResp.refreshToken;

    if (token != null) {
      http.Response response = await httpClient.post(revokeUrl,
          body: {'token': token, 'token_type_hint': tokenType},
          headers: {'Authorization': 'Bearer ' + tknResp.accessToken});

      resp = OAuth2Response.fromHttpResponse(response);
    }

    return resp;
  }

  String _getRefreshUrl() {
    return refreshUrl ?? tokenUrl;
=======
  set accessTokenRequestHeaders(Map<String, String> headers) {
    _accessTokenRequestHeaders = headers;
>>>>>>> 72f60f58
  }
}<|MERGE_RESOLUTION|>--- conflicted
+++ resolved
@@ -43,10 +43,7 @@
       {@required this.authorizeUrl,
       @required this.tokenUrl,
       this.refreshUrl,
-<<<<<<< HEAD
       this.revokeUrl,
-=======
->>>>>>> 72f60f58
       @required this.redirectUri,
       @required this.customUriScheme}) {
     webAuthClient = WebAuth();
@@ -106,11 +103,7 @@
       'client_secret': clientSecret
     };
 
-<<<<<<< HEAD
-    if (scopes != null) params['scope'] = scopes.join('+');
-=======
     if (scopes != null) params['scope'] = scopes.map((s) => s.trim()).join('+');
->>>>>>> 72f60f58
 
     http.Response response = await httpClient.post(tokenUrl, body: params);
 
@@ -159,12 +152,8 @@
         clientSecret: clientSecret,
         codeVerifier: codeVerifier);
 
-<<<<<<< HEAD
-    http.Response response = await httpClient.post(tokenUrl, body: body);
-=======
     http.Response response = await httpClient.post(tokenUrl,
         body: body, headers: _accessTokenRequestHeaders);
->>>>>>> 72f60f58
     return AccessTokenResponse.fromHttpResponse(response);
   }
 
@@ -177,7 +166,6 @@
         body: {'grant_type': 'refresh_token', 'refresh_token': refreshToken});
 
     return AccessTokenResponse.fromHttpResponse(response);
-<<<<<<< HEAD
   }
 
   /// Revokes both the Access and the Refresh tokens in the provided [tnlesp]
@@ -207,10 +195,6 @@
         httpClient: httpClient);
   }
 
-=======
-  }
-
->>>>>>> 72f60f58
   /// Generates the url to be used for fetching the authorization code.
   String getAuthorizeUrl(
       {@required String clientId,
@@ -218,11 +202,7 @@
       List<String> scopes,
       String state,
       String codeChallenge}) {
-<<<<<<< HEAD
-    final Map<String, String> params = {
-=======
     final Map<String, dynamic> params = {
->>>>>>> 72f60f58
       'response_type': 'code',
       'client_id': clientId
     };
@@ -230,11 +210,7 @@
     if (redirectUri != null && redirectUri.isNotEmpty)
       params['redirect_uri'] = redirectUri;
 
-<<<<<<< HEAD
-    if (scopes != null && scopes.isNotEmpty) params['scope'] = scopes.join('+');
-=======
     if (scopes != null && scopes.isNotEmpty) params['scope'] = scopes;
->>>>>>> 72f60f58
 
     if (state != null && state.isNotEmpty) params['state'] = state;
 
@@ -272,7 +248,6 @@
     return params;
   }
 
-<<<<<<< HEAD
   /// Revokes the specified token [type] in the [tknResp]
   Future<OAuth2Response> _revokeTokenByType(
       AccessTokenResponse tknResp, String tokenType,
@@ -300,9 +275,10 @@
 
   String _getRefreshUrl() {
     return refreshUrl ?? tokenUrl;
-=======
+  }
+
   set accessTokenRequestHeaders(Map<String, String> headers) {
     _accessTokenRequestHeaders = headers;
->>>>>>> 72f60f58
-  }
+  }
+
 }