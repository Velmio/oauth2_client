--- conflicted
+++ resolved
@@ -258,7 +258,6 @@
     if (codeVerifier != null && codeVerifier.isNotEmpty) {
       params['code_verifier'] = codeVerifier;
     }
-<<<<<<< HEAD
 
     return params;
   }
@@ -278,27 +277,6 @@
     if (clientSecret != null && clientSecret.isNotEmpty) {
       params['client_secret'] = clientSecret;
     }
-=======
->>>>>>> 7f91d551
-
-    return params;
-  }
-
-  /// Returns the parameters needed for the refresh token request
-  Map<String, String> getRefreshUrlParams(
-      {@required String refreshToken, String clientId, String clientSecret}) {
-    final Map<String, String> params = {
-      'grant_type': 'refresh_token',
-      'refresh_token': refreshToken
-    };
-
-    if (clientId != null && clientId.isNotEmpty) {
-      params['client_id'] = clientId;
-    }
-
-    if (clientSecret != null && clientSecret.isNotEmpty) {
-      params['client_secret'] = clientSecret;
-    }
 
     return params;
   }
